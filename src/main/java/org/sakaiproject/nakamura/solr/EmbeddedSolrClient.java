--- conflicted
+++ resolved
@@ -36,10 +36,6 @@
 import org.apache.felix.scr.annotations.Property;
 import org.apache.felix.scr.annotations.Reference;
 import org.apache.felix.scr.annotations.Service;
-<<<<<<< HEAD
-import org.apache.sling.commons.osgi.PropertiesUtil;
-=======
->>>>>>> 766b86b4
 import org.apache.solr.client.solrj.SolrServer;
 import org.apache.solr.client.solrj.embedded.EmbeddedSolrServer;
 import org.apache.solr.core.CoreContainer;
@@ -65,181 +61,6 @@
 	@Property(value = SolrClient.EMBEDDED)
 	public static final String CLIENT_NAME = SolrClient.CLIENT_NAME;
 
-<<<<<<< HEAD
-@Component(immediate = true, metatype = true)
-@Service(value = SolrServerService.class)
-public class EmbeddedSolrClient implements SolrServerService {
-
-  private static final Logger LOGGER = LoggerFactory.getLogger(EmbeddedSolrClient.class);
-
-  private static final String LOGGER_KEY = "org.sakaiproject.nakamura.logger";
-  private static final String LOGGER_VAL = "org.apache.solr";
-  /**
-   * According to the doc, this is thread safe and must be shared between all threads.
-   */
-  private EmbeddedSolrServer server;
-  private String solrHome;
-  private CoreContainer coreContainer;
-  private SolrCore nakamuraCore;
-
-  @Property(value = "solrconfig.xml")
-  private static final String PROP_SOLR_CONFIG = "solrconfig";
-  @Property(value = "schema.xml")
-  private static final String PROP_SOLR_SCHEMA = "solrschema";
-
-  @Reference
-  protected ConfigurationAdmin configurationAdmin;
-
-  @Activate
-  public void activate(ComponentContext componentContext) throws IOException,
-      ParserConfigurationException, SAXException {
-    BundleContext bundleContext = componentContext.getBundleContext();
-    solrHome = Utils.getSolrHome(bundleContext);
-    @SuppressWarnings("unchecked")
-    Dictionary<String, Object> properties = componentContext.getProperties();
-    String schemaLocation = PropertiesUtil.toString(properties.get(PROP_SOLR_SCHEMA), "schema.xml");
-    String configLocation = PropertiesUtil.toString(properties.get(PROP_SOLR_CONFIG), "solrconfig.xml");
-    // Note that the following property could be set through JVM level arguments too
-    LOGGER.debug("Logger for Embedded Solr is in {slinghome}/log/solr.log at level INFO");
-    Configuration logConfiguration = getLogConfiguration();
-
-    // create a log configuration if none was found. leave alone any found configurations
-    // so that modifications will persist between server restarts
-    if (logConfiguration == null) {
-      logConfiguration = configurationAdmin.createFactoryConfiguration(
-          "org.apache.sling.commons.log.LogManager.factory.config", null);
-      Dictionary<String, Object> loggingProperties = new Hashtable<String, Object>();
-      loggingProperties.put("org.apache.sling.commons.log.level", "INFO");
-      loggingProperties.put("org.apache.sling.commons.log.file", "logs/solr.log");
-      loggingProperties.put("org.apache.sling.commons.log.names", "org.apache.solr");
-      // add this property to give us something unique to re-find this configuration
-      loggingProperties.put(LOGGER_KEY, LOGGER_VAL);
-      logConfiguration.update(loggingProperties);
-    }
-
-    System.setProperty("solr.solr.home", solrHome);
-    File solrHomeFile = new File(solrHome);
-    File coreDir = new File(solrHomeFile, "nakamura");
-    // File coreConfigDir = new File(solrHomeFile,"conf");
-    deployFile(solrHomeFile, "solr.xml");
-    // deployFile(coreConfigDir,"solrconfig.xml");
-    // deployFile(coreConfigDir,"schema.xml");
-    ClassLoader contextClassloader = Thread.currentThread().getContextClassLoader();
-    Thread.currentThread().setContextClassLoader(this.getClass().getClassLoader());
-    ClosableInputSource schemaSource = null;
-    ClosableInputSource configSource = null;
-    try {
-      NakamuraSolrResourceLoader loader = new NakamuraSolrResourceLoader(solrHome, this
-          .getClass().getClassLoader());
-      coreContainer = new CoreContainer(loader);
-      configSource = getSource(configLocation);
-      schemaSource = getSource(schemaLocation);
-      LOGGER.info("Configuring with Config {} schema {} ",configLocation, schemaLocation);
-      SolrConfig config = new NakamuraSolrConfig(loader, configLocation,
-          configSource);
-      IndexSchema schema = new IndexSchema(config, schemaLocation, schemaSource);
-      CoreDescriptor coreDescriptor = new CoreDescriptor(coreContainer, "nakamura", coreDir.getAbsolutePath()+"nakamura");
-	nakamuraCore = new SolrCore("nakamura", coreDir.getAbsolutePath(), config, schema,
-          coreDescriptor);
-      coreContainer.register("nakamura", nakamuraCore, false);
-      server = new EmbeddedSolrServer(coreContainer, "nakamura");
-      LoggerFactory.getLogger(this.getClass()).info("Contans cores {} ",
-          coreContainer.getCoreNames());
-    } finally {
-      Thread.currentThread().setContextClassLoader(contextClassloader);
-      safeClose(schemaSource);
-      safeClose(configSource);
-    }
-
-  }
-
-  private void safeClose(ClosableInputSource source) {
-    if ( source != null ) {
-      try {
-    	  source.close();
-      } catch ( IOException e ){
-        LOGGER.debug(e.getMessage(),e);
-      }
-    }
-  }
-
-  private Configuration getLogConfiguration() throws IOException {
-    Configuration logConfiguration = null;
-    try {
-      Configuration[] configs = configurationAdmin.listConfigurations("(" + LOGGER_KEY
-          + "=" + LOGGER_VAL + ")");
-      if (configs != null && configs.length > 0) {
-        logConfiguration = configs[0];
-      }
-    } catch (InvalidSyntaxException e) {
-      // ignore this as we'll create what we need
-    }
-    return logConfiguration;
-  }
-
-  private ClosableInputSource getSource(String name) throws IOException {
-    if (name.contains(":")) {
-      // try a URL
-      try {
-        URL u = new URL(name);
-        InputStream in = u.openStream();
-        if (in != null) {
-        	
-          return new ClosableInputSource(in);
-        }
-      } catch (IOException e) {
-        LOGGER.debug(e.getMessage(), e);
-      }
-    }
-    // try a file
-    File f = new File(name);
-    if (f.exists()) {
-      return new ClosableInputSource(new FileInputStream(f));
-    } else {
-      // try classpath
-      InputStream in = this.getClass().getClassLoader().getResourceAsStream(name);
-      if ( in == null ) {
-        LOGGER.error("Failed to locate stream {}, tried URL, filesystem ", name);
-        throw new IOException("Failed to locate stream "+name+", tried URL, filesystem ");
-      }
-      return new ClosableInputSource(in);
-    }
-  }
-
-  private void deployFile(File destDir, String target) throws IOException {
-    if (!destDir.isDirectory()) {
-      if ( !destDir.mkdirs() ) {
-        LOGGER.warn("Unable to create dest dir {} for {}, may cause later problems ",destDir, target );
-      }
-    }
-    File destFile = new File(destDir, target);
-    if (!destFile.exists()) {
-      InputStream in = Utils.class.getClassLoader().getResourceAsStream(target);
-      OutputStream out = new FileOutputStream(destFile);
-      IOUtils.copy(in, out);
-      out.close();
-      in.close();
-    }
-  }
-
-  @Deactivate
-  public void deactivate(ComponentContext componentContext) {
-    nakamuraCore.close();
-    coreContainer.shutdown();
-  }
-
-  public SolrServer getServer() {
-    return server;
-  }
-
-  public SolrServer getUpdateServer() {
-    return server;
-  }
-
-  public String getSolrHome() {
-    return solrHome;
-  }
-=======
 	private static final Logger LOGGER = LoggerFactory
 			.getLogger(EmbeddedSolrClient.class);
 
@@ -459,7 +280,6 @@
 	public String getSolrHome() {
 		return solrHome;
 	}
->>>>>>> 766b86b4
 
 	public String getName() {
 		return EMBEDDED;
