--- conflicted
+++ resolved
@@ -28,10 +28,6 @@
 import org.apache.felix.scr.annotations.Deactivate;
 import org.apache.felix.scr.annotations.Property;
 import org.apache.felix.scr.annotations.Service;
-<<<<<<< HEAD
-import org.apache.sling.commons.osgi.PropertiesUtil;
-=======
->>>>>>> 766b86b4
 import org.apache.solr.client.solrj.SolrServer;
 import org.apache.solr.client.solrj.impl.BinaryResponseParser;
 import org.apache.solr.client.solrj.impl.CommonsHttpSolrServer;
@@ -229,96 +225,4 @@
 	}
 
 
-<<<<<<< HEAD
-@Component(enabled = false, immediate=true, metatype=true)
-@Service(value=SolrServerService.class)
-public class RemoteSolrClient implements SolrServerService {
-
-  @Property(value = "http://localhost:8983/solr")
-  private static final String PROP_SOLR_URL = "remoteurl";
-  
-  @Property(intValue = 1)
-  private static final String PROP_MAX_RETRIES = "max.retries";
-  
-  @Property(boolValue = true)
-  private static final String PROP_ALLOW_COMPRESSION = "allow.compression";
-  
-  @Property(boolValue = false)
-  private static final String PROP_FOLLOW = "follow.redirects";
-  
-  @Property(intValue = 100)
-  private static final String PROP_MAX_TOTAL_CONNECTONS = "max.total.connections";
-  
-  @Property(intValue = 100)
-  private static final String PROP_MAX_CONNECTONS_PER_HOST = "max.connections.per.host";
-  
-  @Property(intValue = 100)
-  private static final String PROP_CONNECTION_TIMEOUT = "connection.timeout";
-  
-  @Property(intValue = 1000)
-  private static final String PROP_SO_TIMEOUT = "socket.timeout";
-  
-  @Property(intValue = 100)
-  private static final String PROP_QUEUE_SIZE = "indexer.queue.size";
-  
-  @Property(intValue = 10)
-  private static final String PROP_THREAD_COUNT = "indexer.thread.count";
-  
-  
-  
-  private StreamingUpdateSolrServer server;
-  private String solrHome;
-
-  @Activate
-  public void activate(ComponentContext componentContext) throws IOException {
-    BundleContext bundleContext = componentContext.getBundleContext();
-    @SuppressWarnings("unchecked")
-    Dictionary<String, Object> properties = componentContext.getProperties();
-    String url = PropertiesUtil.toString(properties.get(PROP_SOLR_URL),
-        "http://localhost:8983/solr");
-    server = new StreamingUpdateSolrServer(url, PropertiesUtil.toInteger(
-        properties.get(PROP_QUEUE_SIZE), 100), PropertiesUtil.toInteger(
-        properties.get(PROP_THREAD_COUNT), 10));
-    server.setSoTimeout(PropertiesUtil.toInteger(properties.get(PROP_SO_TIMEOUT), 1000)); // socket
-                                                                                  // read
-                                                                                  // timeout
-    server.setConnectionTimeout(PropertiesUtil.toInteger(properties.get(PROP_CONNECTION_TIMEOUT),
-        100));
-    server.setDefaultMaxConnectionsPerHost(PropertiesUtil.toInteger(
-        properties.get(PROP_MAX_CONNECTONS_PER_HOST), 100));
-    server.setMaxTotalConnections(PropertiesUtil.toInteger(
-        properties.get(PROP_MAX_TOTAL_CONNECTONS), 100));
-    server.setFollowRedirects(PropertiesUtil.toBoolean(properties.get(PROP_FOLLOW), false)); // defaults
-                                                                                     // to
-                                                                                     // false
-    // allowCompression defaults to false.
-    // Server side must support gzip or deflate for this to have any effect.
-    server.setAllowCompression(PropertiesUtil.toBoolean(properties.get(PROP_ALLOW_COMPRESSION),
-        true));
-    server.setMaxRetries(PropertiesUtil.toInteger(properties.get(PROP_MAX_RETRIES), 1)); // defaults
-                                                                                 // to 0.
-                                                                                 // > 1
-                                                                                 // not
-                                                                                 // recommended.
-    server.setParser(new BinaryResponseParser()); // binary parser is used by default
-    solrHome = Utils.getSolrHome(bundleContext);
-  }
-
-  @Deactivate
-  public void deactivate(ComponentContext componentContext) {
-  }
-
-  public SolrServer getServer() {
-    return server;
-  }
-
-  public String getSolrHome() {
-    return solrHome;
-  }
-
-  public SolrServer getUpdateServer() {
-    return server;
-  }
-=======
->>>>>>> 766b86b4
 }